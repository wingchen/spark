/*
 * Licensed to the Apache Software Foundation (ASF) under one or more
 * contributor license agreements.  See the NOTICE file distributed with
 * this work for additional information regarding copyright ownership.
 * The ASF licenses this file to You under the Apache License, Version 2.0
 * (the "License"); you may not use this file except in compliance with
 * the License.  You may obtain a copy of the License at
 *
 *    http://www.apache.org/licenses/LICENSE-2.0
 *
 * Unless required by applicable law or agreed to in writing, software
 * distributed under the License is distributed on an "AS IS" BASIS,
 * WITHOUT WARRANTIES OR CONDITIONS OF ANY KIND, either express or implied.
 * See the License for the specific language governing permissions and
 * limitations under the License.
 */

package org.apache.spark.deploy.yarn

import java.net.{InetAddress, UnknownHostException, URI}
import java.nio.ByteBuffer

import scala.collection.JavaConversions._
import scala.collection.mutable.HashMap
import scala.collection.mutable.Map

import org.apache.hadoop.conf.Configuration
import org.apache.hadoop.fs.{FileContext, FileStatus, FileSystem, Path, FileUtil}
import org.apache.hadoop.fs.permission.FsPermission;
import org.apache.hadoop.io.DataOutputBuffer
import org.apache.hadoop.mapred.Master
import org.apache.hadoop.net.NetUtils
import org.apache.hadoop.security.UserGroupInformation
import org.apache.hadoop.yarn.api._
import org.apache.hadoop.yarn.api.ApplicationConstants.Environment
import org.apache.hadoop.yarn.api.protocolrecords._
import org.apache.hadoop.yarn.api.records._
import org.apache.hadoop.yarn.client.api.impl.YarnClientImpl
import org.apache.hadoop.yarn.conf.YarnConfiguration
import org.apache.hadoop.yarn.ipc.YarnRPC
import org.apache.hadoop.yarn.util.{Apps, Records}

import org.apache.spark.Logging
import org.apache.spark.util.Utils
import org.apache.spark.deploy.SparkHadoopUtil


/**
 * The entry point (starting in Client#main() and Client#run()) for launching Spark on YARN. The
 * Client submits an application to the global ResourceManager to launch Spark's ApplicationMaster,
 * which will launch a Spark master process and negotiate resources throughout its duration.
 */
class Client(conf: Configuration, args: ClientArguments) extends YarnClientImpl with Logging {

  var rpc: YarnRPC = YarnRPC.create(conf)
  val yarnConf: YarnConfiguration = new YarnConfiguration(conf)
  val credentials = UserGroupInformation.getCurrentUser().getCredentials()
  private val SPARK_STAGING: String = ".sparkStaging"
  private val distCacheMgr = new ClientDistributedCacheManager()

  // Staging directory is private! -> rwx--------
  val STAGING_DIR_PERMISSION: FsPermission = FsPermission.createImmutable(0700: Short)
  // App files are world-wide readable and owner writable -> rw-r--r--
  val APP_FILE_PERMISSION: FsPermission = FsPermission.createImmutable(0644: Short)

  def this(args: ClientArguments) = this(new Configuration(), args)

  def runApp(): ApplicationId = {
    validateArgs()
    // Initialize and start the client service.
    init(yarnConf)
    start()

    // Log details about this YARN cluster (e.g, the number of slave machines/NodeManagers).
    logClusterResourceDetails()

    // Prepare to submit a request to the ResourcManager (specifically its ApplicationsManager (ASM)
    // interface).

    // Get a new client application.
    val newApp = super.createApplication()
    val newAppResponse = newApp.getNewApplicationResponse()
    val appId = newAppResponse.getApplicationId()

    verifyClusterResources(newAppResponse)

    // Set up resource and environment variables.
    val appStagingDir = getAppStagingDir(appId)
    val localResources = prepareLocalResources(appStagingDir)
    val launchEnv = setupLaunchEnv(localResources, appStagingDir)
    val amContainer = createContainerLaunchContext(newAppResponse, localResources, launchEnv)

    // Set up an application submission context.
    val appContext = newApp.getApplicationSubmissionContext()
    appContext.setApplicationName(args.appName)
    appContext.setQueue(args.amQueue)
    appContext.setAMContainerSpec(amContainer)

    // Memory for the ApplicationMaster.
    val memoryResource = Records.newRecord(classOf[Resource]).asInstanceOf[Resource]
    memoryResource.setMemory(args.amMemory + YarnAllocationHandler.MEMORY_OVERHEAD)
    appContext.setResource(memoryResource)

    // Finally, submit and monitor the application.
    submitApp(appContext)
    appId
  }

  def run() {
    val appId = runApp()
    monitorApplication(appId)
    System.exit(0)
  }

  // TODO(harvey): This could just go in ClientArguments.
  def validateArgs() = {
    Map(
      (System.getenv("SPARK_JAR") == null) -> "Error: You must set SPARK_JAR environment variable!",
      (args.userJar == null) -> "Error: You must specify a user jar!",
      (args.userClass == null) -> "Error: You must specify a user class!",
      (args.numWorkers <= 0) -> "Error: You must specify atleast 1 worker!",
      (args.amMemory <= YarnAllocationHandler.MEMORY_OVERHEAD) -> ("Error: AM memory size must be" +
        "greater than: " + YarnAllocationHandler.MEMORY_OVERHEAD),
      (args.workerMemory <= YarnAllocationHandler.MEMORY_OVERHEAD) -> ("Error: Worker memory size" +
        "must be greater than: " + YarnAllocationHandler.MEMORY_OVERHEAD.toString)
    ).foreach { case(cond, errStr) =>
      if (cond) {
        logError(errStr)
        args.printUsageAndExit(1)
      }
    }
  }

  def getAppStagingDir(appId: ApplicationId): String = {
    SPARK_STAGING + Path.SEPARATOR + appId.toString() + Path.SEPARATOR
  }

  def logClusterResourceDetails() {
    val clusterMetrics: YarnClusterMetrics = super.getYarnClusterMetrics
    logInfo("Got Cluster metric info from ApplicationsManager (ASM), number of NodeManagers: " +
      clusterMetrics.getNumNodeManagers)

    val queueInfo: QueueInfo = super.getQueueInfo(args.amQueue)
    logInfo("""Queue info ... queueName: %s, queueCurrentCapacity: %s, queueMaxCapacity: %s,
      queueApplicationCount = %s, queueChildQueueCount = %s""".format(
        queueInfo.getQueueName,
        queueInfo.getCurrentCapacity,
        queueInfo.getMaximumCapacity,
        queueInfo.getApplications.size,
        queueInfo.getChildQueues.size))
  }

  def verifyClusterResources(app: GetNewApplicationResponse) = {
    val maxMem = app.getMaximumResourceCapability().getMemory()
    logInfo("Max mem capabililty of a single resource in this cluster " + maxMem)

    // If we have requested more then the clusters max for a single resource then exit.
    if (args.workerMemory > maxMem) {
      logError("Required worker memory (%d MB), is above the max threshold (%d MB) of this cluster.".
        format(args.workerMemory, maxMem))
      System.exit(1)
    }
    val amMem = args.amMemory + YarnAllocationHandler.MEMORY_OVERHEAD
    if (amMem > maxMem) {
      logError("Required AM memory (%d) is above the max threshold (%d) of this cluster".
        format(args.amMemory, maxMem))
      System.exit(1)
    }

    // We could add checks to make sure the entire cluster has enough resources but that involves
    // getting all the node reports and computing ourselves.
  }

  /** See if two file systems are the same or not. */
  private def compareFs(srcFs: FileSystem, destFs: FileSystem): Boolean = {
    val srcUri = srcFs.getUri()
    val dstUri = destFs.getUri()
    if (srcUri.getScheme() == null) {
      return false
    }
    if (!srcUri.getScheme().equals(dstUri.getScheme())) {
      return false
    }
    var srcHost = srcUri.getHost()
    var dstHost = dstUri.getHost()
    if ((srcHost != null) && (dstHost != null)) {
      try {
        srcHost = InetAddress.getByName(srcHost).getCanonicalHostName()
        dstHost = InetAddress.getByName(dstHost).getCanonicalHostName()
      } catch {
        case e: UnknownHostException =>
          return false
      }
      if (!srcHost.equals(dstHost)) {
        return false
      }
    } else if (srcHost == null && dstHost != null) {
      return false
    } else if (srcHost != null && dstHost == null) {
      return false
    }
    //check for ports
    if (srcUri.getPort() != dstUri.getPort()) {
      return false
    }
    return true
  }

  /** Copy the file into HDFS if needed. */
  private def copyRemoteFile(
      dstDir: Path,
      originalPath: Path,
      replication: Short,
      setPerms: Boolean = false): Path = {
    val fs = FileSystem.get(conf)
    val remoteFs = originalPath.getFileSystem(conf)
    var newPath = originalPath
    if (! compareFs(remoteFs, fs)) {
      newPath = new Path(dstDir, originalPath.getName())
      logInfo("Uploading " + originalPath + " to " + newPath)
      FileUtil.copy(remoteFs, originalPath, fs, newPath, false, conf)
      fs.setReplication(newPath, replication)
      if (setPerms) fs.setPermission(newPath, new FsPermission(APP_FILE_PERMISSION))
    }
    // Resolve any symlinks in the URI path so using a "current" symlink to point to a specific
    // version shows the specific version in the distributed cache configuration
    val qualPath = fs.makeQualified(newPath)
    val fc = FileContext.getFileContext(qualPath.toUri(), conf)
    val destPath = fc.resolvePath(qualPath)
    destPath
  }

  def prepareLocalResources(appStagingDir: String): HashMap[String, LocalResource] = {
    logInfo("Preparing Local resources")
    // Upload Spark and the application JAR to the remote file system if necessary. Add them as
    // local resources to the application master.
    val fs = FileSystem.get(conf)

    val delegTokenRenewer = Master.getMasterPrincipal(conf)
    if (UserGroupInformation.isSecurityEnabled()) {
      if (delegTokenRenewer == null || delegTokenRenewer.length() == 0) {
        logError("Can't get Master Kerberos principal for use as renewer")
        System.exit(1)
      }
    }
    val dst = new Path(fs.getHomeDirectory(), appStagingDir)
    val replication = conf.getOrElse("spark.yarn.submit.file.replication", "3").toShort

    if (UserGroupInformation.isSecurityEnabled()) {
      val dstFs = dst.getFileSystem(conf)
      dstFs.addDelegationTokens(delegTokenRenewer, credentials)
    }

    val localResources = HashMap[String, LocalResource]()
    FileSystem.mkdirs(fs, dst, new FsPermission(STAGING_DIR_PERMISSION))

    val statCache: Map[URI, FileStatus] = HashMap[URI, FileStatus]()

    Map(
      Client.SPARK_JAR -> System.getenv("SPARK_JAR"), Client.APP_JAR -> args.userJar,
      Client.LOG4J_PROP -> System.getenv("SPARK_LOG4J_CONF")
    ).foreach { case(destName, _localPath) =>
      val localPath: String = if (_localPath != null) _localPath.trim() else ""
      if (! localPath.isEmpty()) {
        var localURI = new URI(localPath)
        // If not specified assume these are in the local filesystem to keep behavior like Hadoop
        if (localURI.getScheme() == null) {
          localURI = new URI(FileSystem.getLocal(conf).makeQualified(new Path(localPath)).toString)
        }
        val setPermissions = if (destName.equals(Client.APP_JAR)) true else false
        val destPath = copyRemoteFile(dst, new Path(localURI), replication, setPermissions)
        distCacheMgr.addResource(fs, conf, destPath, localResources, LocalResourceType.FILE,
          destName, statCache)
      }
    }

    // Handle jars local to the ApplicationMaster.
    if ((args.addJars != null) && (!args.addJars.isEmpty())){
      args.addJars.split(',').foreach { case file: String =>
        val localURI = new URI(file.trim())
        val localPath = new Path(localURI)
        val linkname = Option(localURI.getFragment()).getOrElse(localPath.getName())
        val destPath = copyRemoteFile(dst, localPath, replication)
        // Only add the resource to the Spark ApplicationMaster.
        val appMasterOnly = true
        distCacheMgr.addResource(fs, conf, destPath, localResources, LocalResourceType.FILE,
          linkname, statCache, appMasterOnly)
      }
    }

    // Handle any distributed cache files
    if ((args.files != null) && (!args.files.isEmpty())){
      args.files.split(',').foreach { case file: String =>
        val localURI = new URI(file.trim())
        val localPath = new Path(localURI)
        val linkname = Option(localURI.getFragment()).getOrElse(localPath.getName())
        val destPath = copyRemoteFile(dst, localPath, replication)
        distCacheMgr.addResource(fs, conf, destPath, localResources, LocalResourceType.FILE,
          linkname, statCache)
      }
    }

    // Handle any distributed cache archives
    if ((args.archives != null) && (!args.archives.isEmpty())) {
      args.archives.split(',').foreach { case file:String =>
        val localURI = new URI(file.trim())
        val localPath = new Path(localURI)
        val linkname = Option(localURI.getFragment()).getOrElse(localPath.getName())
        val destPath = copyRemoteFile(dst, localPath, replication)
        distCacheMgr.addResource(fs, conf, destPath, localResources, LocalResourceType.ARCHIVE,
          linkname, statCache)
      }
    }

    UserGroupInformation.getCurrentUser().addCredentials(credentials)
    localResources
  }

  def setupLaunchEnv(
      localResources: HashMap[String, LocalResource],
      stagingDir: String): HashMap[String, String] = {
    logInfo("Setting up the launch environment")
    val log4jConfLocalRes = localResources.getOrElse(Client.LOG4J_PROP, null)

    val env = new HashMap[String, String]()

    Client.populateClasspath(yarnConf, log4jConfLocalRes != null, env)
    env("SPARK_YARN_MODE") = "true"
    env("SPARK_YARN_STAGING_DIR") = stagingDir

    // Set the environment variables to be passed on to the Workers.
    distCacheMgr.setDistFilesEnv(env)
    distCacheMgr.setDistArchivesEnv(env)

    // Allow users to specify some environment variables.
    Apps.setEnvFromInputString(env, System.getenv("SPARK_YARN_USER_ENV"))

    // Add each SPARK_* key to the environment.
    System.getenv().filterKeys(_.startsWith("SPARK")).foreach { case (k,v) => env(k) = v }

    env
  }

  def userArgsToString(clientArgs: ClientArguments): String = {
    val prefix = " --args "
    val args = clientArgs.userArgs
    val retval = new StringBuilder()
    for (arg <- args){
      retval.append(prefix).append(" '").append(arg).append("' ")
    }
    retval.toString
  }

  def createContainerLaunchContext(
      newApp: GetNewApplicationResponse,
      localResources: HashMap[String, LocalResource],
      env: HashMap[String, String]): ContainerLaunchContext = {
    logInfo("Setting up container launch context")
    val amContainer = Records.newRecord(classOf[ContainerLaunchContext])
    amContainer.setLocalResources(localResources)
    amContainer.setEnvironment(env)

    // TODO: Need a replacement for the following code to fix -Xmx?
    // val minResMemory: Int = newApp.getMinimumResourceCapability().getMemory()
    // var amMemory = ((args.amMemory / minResMemory) * minResMemory) +
    //  ((if ((args.amMemory % minResMemory) == 0) 0 else minResMemory) -
    //    YarnAllocationHandler.MEMORY_OVERHEAD)

    // Extra options for the JVM
    var JAVA_OPTS = ""

    // Add Xmx for AM memory
    JAVA_OPTS += "-Xmx" + args.amMemory + "m"

    val tmpDir = new Path(Environment.PWD.$(), YarnConfiguration.DEFAULT_CONTAINER_TEMP_DIR)
    JAVA_OPTS += " -Djava.io.tmpdir=" + tmpDir

    // TODO: Remove once cpuset version is pushed out.
    // The context is, default gc for server class machines ends up using all cores to do gc -
    // hence if there are multiple containers in same node, Spark GC affects all other containers'
    // performance (which can be that of other Spark containers)
    // Instead of using this, rely on cpusets by YARN to enforce "proper" Spark behavior in
    // multi-tenant environments. Not sure how default Java GC behaves if it is limited to subset
    // of cores on a node.
    val useConcurrentAndIncrementalGC = env.isDefinedAt("SPARK_USE_CONC_INCR_GC") &&
      java.lang.Boolean.parseBoolean(env("SPARK_USE_CONC_INCR_GC"))
    if (useConcurrentAndIncrementalGC) {
      // In our expts, using (default) throughput collector has severe perf ramifications in
      // multi-tenant machines
      JAVA_OPTS += " -XX:+UseConcMarkSweepGC "
      JAVA_OPTS += " -XX:+CMSIncrementalMode "
      JAVA_OPTS += " -XX:+CMSIncrementalPacing "
      JAVA_OPTS += " -XX:CMSIncrementalDutyCycleMin=0 "
      JAVA_OPTS += " -XX:CMSIncrementalDutyCycle=10 "
    }

    if (env.isDefinedAt("SPARK_JAVA_OPTS")) {
      JAVA_OPTS += " " + env("SPARK_JAVA_OPTS")
    }

    // Command for the ApplicationMaster
    var javaCommand = "java"
    val javaHome = System.getenv("JAVA_HOME")
    if ((javaHome != null && !javaHome.isEmpty()) || env.isDefinedAt("JAVA_HOME")) {
      javaCommand = Environment.JAVA_HOME.$() + "/bin/java"
    }

    val commands = List[String](
      javaCommand +
      " -server " +
      JAVA_OPTS +
      " " + args.amClass +
      " --class " + args.userClass +
      " --jar " + args.userJar +
      userArgsToString(args) +
      " --worker-memory " + args.workerMemory +
      " --worker-cores " + args.workerCores +
      " --num-workers " + args.numWorkers +
      " 1> " + ApplicationConstants.LOG_DIR_EXPANSION_VAR + "/stdout" +
      " 2> " + ApplicationConstants.LOG_DIR_EXPANSION_VAR + "/stderr")

    logInfo("Command for starting the Spark ApplicationMaster: " + commands(0))
    amContainer.setCommands(commands)

    // Setup security tokens.
    val dob = new DataOutputBuffer()
    credentials.writeTokenStorageToStream(dob)
    amContainer.setTokens(ByteBuffer.wrap(dob.getData()))

    amContainer
  }

  def submitApp(appContext: ApplicationSubmissionContext) = {
    // Submit the application to the applications manager.
    logInfo("Submitting application to ASM")
    super.submitApplication(appContext)
  }

<<<<<<< HEAD
  def monitorApplication(appId: ApplicationId): Boolean = {
=======
  def monitorApplication(appId: ApplicationId): Boolean = {  
    val interval = System.getProperty("spark.yarn.report.interval", "1000").toLong

>>>>>>> ad3dfd15
    while (true) {
      Thread.sleep(interval)
      val report = super.getApplicationReport(appId)

      logInfo("Application report from ASM: \n" +
        "\t application identifier: " + appId.toString() + "\n" +
        "\t appId: " + appId.getId() + "\n" +
        "\t clientToAMToken: " + report.getClientToAMToken() + "\n" +
        "\t appDiagnostics: " + report.getDiagnostics() + "\n" +
        "\t appMasterHost: " + report.getHost() + "\n" +
        "\t appQueue: " + report.getQueue() + "\n" +
        "\t appMasterRpcPort: " + report.getRpcPort() + "\n" +
        "\t appStartTime: " + report.getStartTime() + "\n" +
        "\t yarnAppState: " + report.getYarnApplicationState() + "\n" +
        "\t distributedFinalState: " + report.getFinalApplicationStatus() + "\n" +
        "\t appTrackingUrl: " + report.getTrackingUrl() + "\n" +
        "\t appUser: " + report.getUser()
      )

      val state = report.getYarnApplicationState()
      val dsStatus = report.getFinalApplicationStatus()
      if (state == YarnApplicationState.FINISHED ||
        state == YarnApplicationState.FAILED ||
        state == YarnApplicationState.KILLED) {
        return true
      }
    }
    true
  }
}

object Client {
  val SPARK_JAR: String = "spark.jar"
  val APP_JAR: String = "app.jar"
  val LOG4J_PROP: String = "log4j.properties"

  def main(argStrings: Array[String]) {
    // Set an env variable indicating we are running in YARN mode.
    // Note: anything env variable with SPARK_ prefix gets propagated to all (remote) processes -
    // see Client#setupLaunchEnv().
    System.setProperty("SPARK_YARN_MODE", "true")

    val args = new ClientArguments(argStrings)

    (new Client(args)).run()
  }

  // Based on code from org.apache.hadoop.mapreduce.v2.util.MRApps
  def populateHadoopClasspath(conf: Configuration, env: HashMap[String, String]) {
    for (c <- conf.getStrings(YarnConfiguration.YARN_APPLICATION_CLASSPATH)) {
      Apps.addToEnvironment(env, Environment.CLASSPATH.name, c.trim)
    }
  }

  def populateClasspath(conf: Configuration, addLog4j: Boolean, env: HashMap[String, String]) {
    Apps.addToEnvironment(env, Environment.CLASSPATH.name, Environment.PWD.$())
    // If log4j present, ensure ours overrides all others
    if (addLog4j) {
      Apps.addToEnvironment(env, Environment.CLASSPATH.name, Environment.PWD.$() +
        Path.SEPARATOR + LOG4J_PROP)
    }
    // Normally the users app.jar is last in case conflicts with spark jars
    val userClasspathFirst = conf.getOrElse("spark.yarn.user.classpath.first", "false")
      .toBoolean
    if (userClasspathFirst) {
      Apps.addToEnvironment(env, Environment.CLASSPATH.name, Environment.PWD.$() +
        Path.SEPARATOR + APP_JAR)
    }
    Apps.addToEnvironment(env, Environment.CLASSPATH.name, Environment.PWD.$() +
      Path.SEPARATOR + SPARK_JAR)
    Client.populateHadoopClasspath(conf, env)

    if (!userClasspathFirst) {
      Apps.addToEnvironment(env, Environment.CLASSPATH.name, Environment.PWD.$() +
        Path.SEPARATOR + APP_JAR)
    }
    Apps.addToEnvironment(env, Environment.CLASSPATH.name, Environment.PWD.$() +
      Path.SEPARATOR + "*")
  }
}<|MERGE_RESOLUTION|>--- conflicted
+++ resolved
@@ -436,13 +436,9 @@
     super.submitApplication(appContext)
   }
 
-<<<<<<< HEAD
   def monitorApplication(appId: ApplicationId): Boolean = {
-=======
-  def monitorApplication(appId: ApplicationId): Boolean = {  
-    val interval = System.getProperty("spark.yarn.report.interval", "1000").toLong
-
->>>>>>> ad3dfd15
+    val interval = new SparkConf().getOrElse("spark.yarn.report.interval", "1000").toLong
+
     while (true) {
       Thread.sleep(interval)
       val report = super.getApplicationReport(appId)
