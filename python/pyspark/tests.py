--- conflicted
+++ resolved
@@ -714,8 +714,6 @@
         wr_s21 = rdd.sample(True, 0.4, 21).collect()
         self.assertNotEqual(set(wr_s11), set(wr_s21))
 
-<<<<<<< HEAD
-=======
     def test_null_in_rdd(self):
         jrdd = self.sc._jvm.PythonUtils.generateRDDWithNull(self.sc._jsc)
         rdd = RDD(jrdd, self.sc, UTF8Deserializer())
@@ -723,7 +721,6 @@
         rdd = RDD(jrdd, self.sc, NoOpSerializer())
         self.assertEqual(["a", None, "b"], rdd.collect())
 
->>>>>>> fd2c032f
     def test_multiple_python_java_RDD_conversions(self):
         # Regression test for SPARK-5361
         data = [
